{
  "name": "@microsoft/gulp-core-build-mocha",
  "version": "3.5.41",
  "description": "",
  "main": "lib/index.js",
  "typings": "lib/index.d.ts",
  "license": "MIT",
  "repository": {
    "type": "git",
    "url": "https://github.com/Microsoft/web-build-tools/tree/master/core-build/gulp-core-build-mocha"
  },
  "scripts": {
    "build": "gulp --clean"
  },
  "dependencies": {
    "@microsoft/gulp-core-build": "3.8.49",
    "@types/node": "8.5.8",
    "glob": "~7.0.5",
    "gulp": "~3.9.1",
    "gulp-istanbul": "~0.10.3",
    "gulp-mocha": "~6.0.0"
  },
  "devDependencies": {
<<<<<<< HEAD
    "@microsoft/rush-stack-compiler-3.0": "0.0.0",
    "@microsoft/node-library-build": "6.0.12",
=======
    "@microsoft/rush-stack-compiler": "0.5.6",
    "@microsoft/node-library-build": "6.0.6",
>>>>>>> 138e943e
    "@types/glob": "5.0.30",
    "@types/gulp": "3.8.32",
    "@types/gulp-istanbul": "0.9.30",
    "@types/gulp-mocha": "0.0.32",
    "@types/mocha": "5.2.5",
    "@types/orchestrator": "0.0.30",
    "@types/q": "0.0.32"
  }
}<|MERGE_RESOLUTION|>--- conflicted
+++ resolved
@@ -21,13 +21,8 @@
     "gulp-mocha": "~6.0.0"
   },
   "devDependencies": {
-<<<<<<< HEAD
     "@microsoft/rush-stack-compiler-3.0": "0.0.0",
-    "@microsoft/node-library-build": "6.0.12",
-=======
-    "@microsoft/rush-stack-compiler": "0.5.6",
-    "@microsoft/node-library-build": "6.0.6",
->>>>>>> 138e943e
+    "@microsoft/node-library-build": "6.0.14",
     "@types/glob": "5.0.30",
     "@types/gulp": "3.8.32",
     "@types/gulp-istanbul": "0.9.30",
