{
  "name": "@microsoft/rush-lib",
  "version": "5.10.1",
  "description": "A library for writing scripts that interact with the Rush tool",
  "repository": {
    "type": "git",
    "url": "https://github.com/Microsoft/web-build-tools/tree/master/apps/rush-lib"
  },
  "engines": {
    "node": ">=5.6.0"
  },
  "engineStrict": true,
  "homepage": "https://rushjs.io",
  "main": "lib/index.js",
  "typings": "dist/rush-lib.d.ts",
  "tsdoc": {
    "tsdocFlavor": "AEDoc"
  },
  "scripts": {
    "build": "gulp test --clean"
  },
  "license": "MIT",
  "dependencies": {
    "@microsoft/node-core-library": "3.13.0",
    "@microsoft/package-deps-hash": "2.2.163",
    "@microsoft/stream-collator": "3.0.78",
    "@microsoft/ts-command-line": "4.2.6",
    "@pnpm/link-bins": "~1.0.1",
    "@pnpm/logger": "~1.0.1",
    "@types/inquirer": "0.0.43",
    "@yarnpkg/lockfile": "~1.0.2",
    "builtins": "~1.0.3",
    "cli-table": "~0.3.1",
    "colors": "~1.2.1",
    "git-repo-info": "~2.1.0",
    "glob": "~7.1.4",
    "glob-escape": "~0.0.1",
    "https-proxy-agent": "~2.2.1",
    "inquirer": "~6.2.0",
    "js-yaml": "~3.13.1",
    "lodash": "~4.17.5",
    "minimatch": "~3.0.2",
    "node-fetch": "~2.1.2",
    "npm-package-arg": "~5.1.2",
    "read-package-tree": "~5.1.5",
    "semver": "~5.3.0",
    "strict-uri-encode": "~2.0.0",
    "tar": "~4.4.1",
    "wordwrap": "~1.0.0",
    "z-schema": "~3.18.3"
  },
  "devDependencies": {
<<<<<<< HEAD
    "@microsoft/rush-stack-compiler-3.2": "0.3.13",
    "@microsoft/node-library-build": "6.0.61",
    "@types/node": "8.5.8",
    "@types/node-fetch": "1.6.9",
    "@types/tar": "4.0.0",
    "@types/z-schema": "3.16.31",
    "gulp": "~3.9.1",
    "@types/glob": "7.1.1",
=======
    "@microsoft/node-library-build": "6.0.72",
    "@microsoft/rush-stack-compiler-3.2": "0.3.24",
    "@types/glob": "5.0.30",
>>>>>>> 0f49e331
    "@types/jest": "23.3.11",
    "@types/js-yaml": "3.12.1",
    "@types/lodash": "4.14.116",
    "@types/minimatch": "2.0.29",
    "@types/node": "8.5.8",
    "@types/node-fetch": "1.6.9",
    "@types/semver": "5.3.33",
    "@types/tar": "4.0.0",
    "@types/z-schema": "3.16.31",
    "gulp": "~3.9.1"
  }
}<|MERGE_RESOLUTION|>--- conflicted
+++ resolved
@@ -50,20 +50,9 @@
     "z-schema": "~3.18.3"
   },
   "devDependencies": {
-<<<<<<< HEAD
-    "@microsoft/rush-stack-compiler-3.2": "0.3.13",
-    "@microsoft/node-library-build": "6.0.61",
-    "@types/node": "8.5.8",
-    "@types/node-fetch": "1.6.9",
-    "@types/tar": "4.0.0",
-    "@types/z-schema": "3.16.31",
-    "gulp": "~3.9.1",
-    "@types/glob": "7.1.1",
-=======
     "@microsoft/node-library-build": "6.0.72",
     "@microsoft/rush-stack-compiler-3.2": "0.3.24",
-    "@types/glob": "5.0.30",
->>>>>>> 0f49e331
+    "@types/glob": "7.1.1",
     "@types/jest": "23.3.11",
     "@types/js-yaml": "3.12.1",
     "@types/lodash": "4.14.116",
